name: Deploy Backend to DigitalOcean

on:
  push:
    branches:
      - main

jobs:
  deploy:
    runs-on: ubuntu-latest

    steps:
      - name: Checkout code
        uses: actions/checkout@v4

      - name: Setup Node.js
        uses: actions/setup-node@v4
        with:
          node-version: "18"

      - name: Copy files to DigitalOcean
        uses: appleboy/scp-action@v0.1.7
        with:
          host: ${{ secrets.DO_HOST }}
          username: ${{ secrets.DO_USER }}
          key: ${{ secrets.DO_KEY }}
          source: "./**"
          target: "~/backend-app"
          timeout: 300s
          command_timeout: 300s

      - name: Setup and Deploy Backend on DigitalOcean
        uses: appleboy/ssh-action@v1.0.3
        with:
          host: ${{ secrets.DO_HOST }}
          username: ${{ secrets.DO_USER }}
          key: ${{ secrets.DO_KEY }}
          timeout: 600s
          command_timeout: 600s
          script: |
            # Skip system updates and installations if already present
            echo "Checking system requirements..."

            # Only install if not present
            if ! command -v node >/dev/null 2>&1; then
              echo "Installing Node.js..."
              curl -fsSL https://deb.nodesource.com/setup_20.x | sudo -E bash -
              sudo apt-get install -y nodejs
            else
              echo "Node.js already installed"
            fi

            if ! command -v pm2 >/dev/null 2>&1; then
              echo "Installing PM2..."
              sudo npm install -g pm2
            else
              echo "PM2 already installed"
            fi

            if ! command -v nginx >/dev/null 2>&1; then
              echo "Installing Nginx and Certbot..."
              sudo apt-get update -y
              sudo apt-get install -y nginx certbot python3-certbot-nginx
            else
              echo "Nginx already installed"
            fi

            # Go to backend directory
            cd ~/backend-app

            # Write environment variables
            cat > .env <<EOL
            DATABASE_URL=${{ secrets.DATABASE_URL }}
            JWT_SECRET=${{ secrets.JWT_SECRET }}
            PORT=${{ secrets.PORT }}
            SMTP_HOST=${{ secrets.SMTP_HOST }}
            SMTP_PORT=${{ secrets.SMTP_PORT }}
            SMTP_USER=${{ secrets.SMTP_USER }}
            SMTP_PASS=${{ secrets.SMTP_PASS }}
            MAIL_FROM=${{ secrets.MAIL_FROM }}
            S3_REGION=${{ secrets.S3_REGION }}
            S3_BUCKET=${{ secrets.S3_BUCKET }}
            S3_ACCESS_KEY_ID=${{ secrets.S3_ACCESS_KEY_ID }}
            S3_SECRET_ACCESS_KEY=${{ secrets.S3_SECRET_ACCESS_KEY }}
            S3_PUBLIC_BASE=${{ secrets.S3_PUBLIC_BASE }}
            RAZORPAY_KEY_ID=${{ secrets.RAZORPAY_KEY_ID }}
            RAZORPAY_KEY_SECRET=${{ secrets.RAZORPAY_KEY_SECRET }}
            EOL

            # Install dependencies (skip if node_modules exists and package-lock.json is newer)
            if [ ! -d "node_modules" ] || [ "package-lock.json" -nt "node_modules" ]; then
              echo "Installing dependencies..."
              npm ci
            else
              echo "Dependencies already up to date"
            fi

            # Generate Prisma client
            npx prisma generate --schema=prisma/schema.prisma

            # Run migrations in production-safe way
            npx prisma migrate deploy

            # Configure Nginx
            sudo tee /etc/nginx/sites-available/api.bengalcodingacademy.com <<EOL
            server {
                listen 80;
                server_name api.bengalcodingacademy.com;

                location / {
                    proxy_pass http://localhost:${{ secrets.PORT }};
                    proxy_http_version 1.1;
                    proxy_set_header Upgrade \$http_upgrade;
                    proxy_set_header Connection 'upgrade';
                    proxy_set_header Host \$host;
                    proxy_set_header X-Real-IP \$remote_addr;
                    proxy_set_header X-Forwarded-For \$proxy_add_x_forwarded_for;
                    proxy_set_header X-Forwarded-Proto \$scheme;
                }
            }
            EOL

            sudo ln -sf /etc/nginx/sites-available/api.bengalcodingacademy.com /etc/nginx/sites-enabled/
            sudo rm -f /etc/nginx/sites-enabled/default
            
            # Fix any existing Nginx configuration issues
            echo "Fixing Nginx configuration issues..."
            sudo sed -i 's/gzip_proxied expired no-cache no-store private must-revalidate auth;/gzip_proxied expired no-cache no-store private auth;/' /etc/nginx/sites-enabled/*.com 2>/dev/null || true
            
            # Test Nginx configuration
            if ! sudo nginx -t; then
                echo "Nginx configuration test failed. Attempting to fix..."
                sudo sed -i 's/must-revalidate auth/auth/g' /etc/nginx/sites-enabled/*.com 2>/dev/null || true
                sudo nginx -t
            fi
            
            sudo systemctl restart nginx

<<<<<<< HEAD
            # Skip SSL certificate management - certificates are managed separately
            echo "Skipping SSL certificate management to avoid rate limits..."
            echo "SSL certificates should be managed manually or through separate process"
            # Configure SSL for API subdomain
            echo "Configuring SSL for API subdomain..."

            # Check if we can use the main domain certificate (which might include the API subdomain)
            if [ -f "/etc/letsencrypt/live/bengalcodingacademy.com/fullchain.pem" ]; then
                echo "Found main domain certificate. Checking if it covers API subdomain..."
                if openssl x509 -in /etc/letsencrypt/live/bengalcodingacademy.com/fullchain.pem -text -noout | grep -q "api.bengalcodingacademy.com"; then
                    echo "Main domain certificate covers API subdomain. Using it..."
                    sudo tee /etc/nginx/sites-available/api.bengalcodingacademy.com <<EOL
            server {
                listen 80;
                server_name api.bengalcodingacademy.com;
                return 301 https://\$server_name\$request_uri;
            }

            server {
                listen 443 ssl http2;
                server_name api.bengalcodingacademy.com;

                ssl_certificate /etc/letsencrypt/live/bengalcodingacademy.com/fullchain.pem;
                ssl_certificate_key /etc/letsencrypt/live/bengalcodingacademy.com/privkey.pem;
                include /etc/letsencrypt/options-ssl-nginx.conf;
                ssl_dhparam /etc/letsencrypt/ssl-dhparams.pem;

                location / {
                    proxy_pass http://localhost:${{ secrets.PORT }};
                    proxy_http_version 1.1;
                    proxy_set_header Upgrade \$http_upgrade;
                    proxy_set_header Connection 'upgrade';
                    proxy_set_header Host \$host;
                    proxy_set_header X-Real-IP \$remote_addr;
                    proxy_set_header X-Forwarded-For \$proxy_add_x_forwarded_for;
                    proxy_set_header X-Forwarded-Proto \$scheme;
                }
            }
            EOL
                else
                    echo "Main domain certificate doesn't cover API subdomain"
                    # Fall back to HTTP only for now
                    echo "Rate limit reached. Configuring HTTP only for now..."
                    sudo tee /etc/nginx/sites-available/api.bengalcodingacademy.com <<EOL
            server {
                listen 80;
                server_name api.bengalcodingacademy.com;

                location / {
                    proxy_pass http://localhost:${{ secrets.PORT }};
                    proxy_http_version 1.1;
                    proxy_set_header Upgrade \$http_upgrade;
                    proxy_set_header Connection 'upgrade';
                    proxy_set_header Host \$host;
                    proxy_set_header X-Real-IP \$remote_addr;
                    proxy_set_header X-Forwarded-For \$proxy_add_x_forwarded_for;
                    proxy_set_header X-Forwarded-Proto \$scheme;
                }
            }
            EOL
                fi
            elif [ -f "/etc/letsencrypt/live/api.bengalcodingacademy.com/fullchain.pem" ]; then
=======
            # Configure SSL for API subdomain
            echo "Configuring SSL for API subdomain..."
            if [ -f "/etc/letsencrypt/live/api.bengalcodingacademy.com/fullchain.pem" ]; then
>>>>>>> d6600347
                echo "SSL certificate already exists for api.bengalcodingacademy.com"
                # Update Nginx config to include SSL
                sudo tee /etc/nginx/sites-available/api.bengalcodingacademy.com <<EOL
            server {
                listen 80;
                server_name api.bengalcodingacademy.com;
                return 301 https://\$server_name\$request_uri;
            }

            server {
                listen 443 ssl http2;
                server_name api.bengalcodingacademy.com;

                ssl_certificate /etc/letsencrypt/live/api.bengalcodingacademy.com/fullchain.pem;
                ssl_certificate_key /etc/letsencrypt/live/api.bengalcodingacademy.com/privkey.pem;
                include /etc/letsencrypt/options-ssl-nginx.conf;
                ssl_dhparam /etc/letsencrypt/ssl-dhparams.pem;

                location / {
                    proxy_pass http://localhost:${{ secrets.PORT }};
                    proxy_http_version 1.1;
                    proxy_set_header Upgrade \$http_upgrade;
                    proxy_set_header Connection 'upgrade';
                    proxy_set_header Host \$host;
                    proxy_set_header X-Real-IP \$remote_addr;
                    proxy_set_header X-Forwarded-For \$proxy_add_x_forwarded_for;
                    proxy_set_header X-Forwarded-Proto \$scheme;
                }
            }
            EOL
            else
                echo "No SSL certificate found for api.bengalcodingacademy.com"
                echo "Attempting to create SSL certificate..."
                # First, ensure the HTTP config is working
                sudo nginx -t && sudo systemctl reload nginx
                
<<<<<<< HEAD
                # Create SSL certificate with rate limit handling
                if sudo certbot --nginx -d api.bengalcodingacademy.com --non-interactive --agree-tos --email admin@bengalcodingacademy.com 2>&1 | grep -q "too many certificates"; then
                    echo "Rate limit reached for Let's Encrypt. Configuring HTTP only for now."
                    echo "SSL certificate will be created after rate limit resets (check logs for exact time)"
                    sudo tee /etc/nginx/sites-available/api.bengalcodingacademy.com <<EOL
            server {
                listen 80;
                server_name api.bengalcodingacademy.com;

                location / {
                    proxy_pass http://localhost:${{ secrets.PORT }};
                    proxy_http_version 1.1;
                    proxy_set_header Upgrade \$http_upgrade;
                    proxy_set_header Connection 'upgrade';
                    proxy_set_header Host \$host;
                    proxy_set_header X-Real-IP \$remote_addr;
                    proxy_set_header X-Forwarded-For \$proxy_add_x_forwarded_for;
                    proxy_set_header X-Forwarded-Proto \$scheme;
                }
            }
            EOL
                else
                    echo "SSL certificate created successfully"
                fi
=======
                # Create SSL certificate
                sudo certbot --nginx -d api.bengalcodingacademy.com --non-interactive --agree-tos --email admin@bengalcodingacademy.com || echo "SSL certificate creation failed, continuing with HTTP only"
>>>>>>> d6600347
            fi

            # Start app with PM2
            pm2 stop backend-api || true
            pm2 delete backend-api || true

            # Create PM2 ecosystem file for better configuration
            cat > ecosystem.config.cjs <<EOL
            module.exports = {
              apps: [{
                name: 'backend-api',
                script: 'src/index.js',
                instances: 1,
                autorestart: true,
                watch: false,
                max_memory_restart: '1G',
                env: {
                  NODE_ENV: 'production',
                  PORT: '${{ secrets.PORT }}'
                },
                error_file: './logs/err.log',
                out_file: './logs/out.log',
                log_file: './logs/combined.log',
                time: true
              }]
            };
            EOL

            # Create logs directory
            mkdir -p logs

            # Start with ecosystem file
            pm2 start ecosystem.config.cjs
            pm2 save

            # Quick health check
            echo "Waiting for server to start..."
            sleep 5

            # Check PM2 status
            pm2 status

            # Simple health check with timeout
            echo "Testing server health..."
            if timeout 10s curl -f -s http://localhost:${{ secrets.PORT }}/api/health > /dev/null; then
              echo "✅ Health check passed!"
            else
              echo "❌ Health check failed - checking logs..."
              pm2 logs backend-api --lines 10
              exit 1
            fi

            # Setup auto-renew for certs
            echo "0 12 * * * /usr/bin/certbot renew --quiet" | sudo crontab -

            # Final health check
            echo "Final health check..."
            echo "Testing HTTP endpoint..."
            if curl -f -s http://api.bengalcodingacademy.com/api/health > /dev/null; then
              echo "✅ HTTP endpoint working correctly!"
            else
              echo "❌ HTTP endpoint test failed"
            fi
            
            echo "Testing HTTPS endpoint..."
            if curl -f -s https://api.bengalcodingacademy.com/api/health > /dev/null; then
              echo "✅ HTTPS endpoint working correctly!"
            else
              echo "❌ HTTPS endpoint test failed - SSL may not be configured yet"
            fi

            echo "Testing HTTPS endpoint..."
            if curl -f -s https://api.bengalcodingacademy.com/api/health > /dev/null; then
              echo "✅ HTTPS endpoint working correctly!"
            else
              echo "⚠️ HTTPS endpoint test failed - this is expected if rate limit was reached"
              echo "API is working on HTTP. HTTPS will be available after rate limit resets."
            fi

            echo "=== Deployment Summary ==="
            echo "✅ API is accessible at: http://api.bengalcodingacademy.com/api/health"
            echo "⚠️ HTTPS will be available after Let's Encrypt rate limit resets"
            echo "📅 Rate limit resets after: 2025-09-22 11:11:38 UTC (check certbot logs for exact time)"

            echo "=== Deployment Summary ==="
            echo "✅ API is accessible at: http://api.bengalcodingacademy.com/api/health"
            echo "⚠️ HTTPS will be available after Let's Encrypt rate limit resets"
            echo "📅 Rate limit resets after: 2025-09-22 11:11:38 UTC (check certbot logs for exact time)"

            echo "=== Deployment Summary ==="
            echo "✅ API is accessible at: http://api.bengalcodingacademy.com/api/health"
            echo "⚠️ HTTPS will be available after Let's Encrypt rate limit resets"
            echo "📅 Rate limit resets after: 2025-09-22 11:11:38 UTC (check certbot logs for exact time)"

            echo "=== Backend Deployed Successfully ==="<|MERGE_RESOLUTION|>--- conflicted
+++ resolved
@@ -136,7 +136,6 @@
             
             sudo systemctl restart nginx
 
-<<<<<<< HEAD
             # Skip SSL certificate management - certificates are managed separately
             echo "Skipping SSL certificate management to avoid rate limits..."
             echo "SSL certificates should be managed manually or through separate process"
@@ -199,12 +198,7 @@
             EOL
                 fi
             elif [ -f "/etc/letsencrypt/live/api.bengalcodingacademy.com/fullchain.pem" ]; then
-=======
-            # Configure SSL for API subdomain
-            echo "Configuring SSL for API subdomain..."
-            if [ -f "/etc/letsencrypt/live/api.bengalcodingacademy.com/fullchain.pem" ]; then
->>>>>>> d6600347
-                echo "SSL certificate already exists for api.bengalcodingacademy.com"
+            echo "SSL certificate already exists for api.bengalcodingacademy.com"
                 # Update Nginx config to include SSL
                 sudo tee /etc/nginx/sites-available/api.bengalcodingacademy.com <<EOL
             server {
@@ -240,7 +234,6 @@
                 # First, ensure the HTTP config is working
                 sudo nginx -t && sudo systemctl reload nginx
                 
-<<<<<<< HEAD
                 # Create SSL certificate with rate limit handling
                 if sudo certbot --nginx -d api.bengalcodingacademy.com --non-interactive --agree-tos --email admin@bengalcodingacademy.com 2>&1 | grep -q "too many certificates"; then
                     echo "Rate limit reached for Let's Encrypt. Configuring HTTP only for now."
@@ -265,10 +258,6 @@
                 else
                     echo "SSL certificate created successfully"
                 fi
-=======
-                # Create SSL certificate
-                sudo certbot --nginx -d api.bengalcodingacademy.com --non-interactive --agree-tos --email admin@bengalcodingacademy.com || echo "SSL certificate creation failed, continuing with HTTP only"
->>>>>>> d6600347
             fi
 
             # Start app with PM2
