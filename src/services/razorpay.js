--- conflicted
+++ resolved
@@ -1,12 +1,16 @@
-import Razorpay from 'razorpay';
-import crypto from 'crypto';
+import Razorpay from "razorpay";
+import crypto from "crypto";
 
 // Initialize Razorpay instance only if keys are provided
 // Updated: Added lazy initialization to prevent startup errors
 let razorpay = null;
 
 const getRazorpayInstance = () => {
-  if (!razorpay && process.env.RAZORPAY_KEY_ID && process.env.RAZORPAY_KEY_SECRET) {
+  if (
+    !razorpay &&
+    process.env.RAZORPAY_KEY_ID &&
+    process.env.RAZORPAY_KEY_SECRET
+  ) {
     razorpay = new Razorpay({
       key_id: process.env.RAZORPAY_KEY_ID,
       key_secret: process.env.RAZORPAY_KEY_SECRET,
@@ -32,15 +36,10 @@
     configured: isRazorpayConfigured(),
     hasKeyId: !!process.env.RAZORPAY_KEY_ID,
     hasKeySecret: !!process.env.RAZORPAY_KEY_SECRET,
-    instance: !!getRazorpayInstance()
+    instance: !!getRazorpayInstance(),
   };
 };
 
-<<<<<<< HEAD
-      
-=======
-
->>>>>>> c586c565
 /**
  * Create a Razorpay order
  * @param {Object} orderData - Order details
@@ -54,14 +53,18 @@
   try {
     const razorpayInstance = getRazorpayInstance();
     if (!razorpayInstance) {
-      console.log("Razorpay not configured. Please set RAZORPAY_KEY_ID and RAZORPAY_KEY_SECRET environment variables.");
-      
-      throw new Error('Razorpay not configured. Please set RAZORPAY_KEY_ID and RAZORPAY_KEY_SECRET environment variables.');
+      console.log(
+        "Razorpay not configured. Please set RAZORPAY_KEY_ID and RAZORPAY_KEY_SECRET environment variables."
+      );
+
+      throw new Error(
+        "Razorpay not configured. Please set RAZORPAY_KEY_ID and RAZORPAY_KEY_SECRET environment variables."
+      );
     }
-    
+
     const options = {
       amount: orderData.amount, // Amount in paise
-      currency: orderData.currency || 'INR',
+      currency: orderData.currency || "INR",
       receipt: orderData.receipt,
       notes: orderData.notes || {},
     };
@@ -69,7 +72,7 @@
     const order = await razorpayInstance.orders.create(options);
     return order;
   } catch (error) {
-    console.error('Error creating Razorpay order:', error);
+    console.error("Error creating Razorpay order:", error);
     throw new Error(`Failed to create order: ${error.message}`);
   }
 };
@@ -81,22 +84,26 @@
  * @param {string} razorpaySignature - Razorpay signature
  * @returns {boolean} Whether the signature is valid
  */
-export const verifyPayment = (razorpayOrderId, razorpayPaymentId, razorpaySignature) => {
+export const verifyPayment = (
+  razorpayOrderId,
+  razorpayPaymentId,
+  razorpaySignature
+) => {
   try {
     if (!process.env.RAZORPAY_KEY_SECRET) {
-      console.error('RAZORPAY_KEY_SECRET not configured');
+      console.error("RAZORPAY_KEY_SECRET not configured");
       return false;
     }
-    
-    const body = razorpayOrderId + '|' + razorpayPaymentId;
+
+    const body = razorpayOrderId + "|" + razorpayPaymentId;
     const expectedSignature = crypto
-      .createHmac('sha256', process.env.RAZORPAY_KEY_SECRET)
+      .createHmac("sha256", process.env.RAZORPAY_KEY_SECRET)
       .update(body.toString())
-      .digest('hex');
+      .digest("hex");
 
     return expectedSignature === razorpaySignature;
   } catch (error) {
-    console.error('Error verifying payment signature:', error);
+    console.error("Error verifying payment signature:", error);
     return false;
   }
 };
@@ -110,13 +117,15 @@
   try {
     const razorpayInstance = getRazorpayInstance();
     if (!razorpayInstance) {
-      throw new Error('Razorpay not configured. Please set RAZORPAY_KEY_ID and RAZORPAY_KEY_SECRET environment variables.');
+      throw new Error(
+        "Razorpay not configured. Please set RAZORPAY_KEY_ID and RAZORPAY_KEY_SECRET environment variables."
+      );
     }
-    
+
     const payment = await razorpayInstance.payments.fetch(paymentId);
     return payment;
   } catch (error) {
-    console.error('Error fetching payment:', error);
+    console.error("Error fetching payment:", error);
     throw new Error(`Failed to fetch payment: ${error.message}`);
   }
 };
@@ -130,13 +139,15 @@
   try {
     const razorpayInstance = getRazorpayInstance();
     if (!razorpayInstance) {
-      throw new Error('Razorpay not configured. Please set RAZORPAY_KEY_ID and RAZORPAY_KEY_SECRET environment variables.');
+      throw new Error(
+        "Razorpay not configured. Please set RAZORPAY_KEY_ID and RAZORPAY_KEY_SECRET environment variables."
+      );
     }
-    
+
     const order = await razorpayInstance.orders.fetch(orderId);
     return order;
   } catch (error) {
-    console.error('Error fetching order:', error);
+    console.error("Error fetching order:", error);
     throw new Error(`Failed to fetch order: ${error.message}`);
   }
 };
@@ -148,13 +159,15 @@
  * @param {string} notes - Refund notes
  * @returns {Promise<Object>} Refund details
  */
-export const refundPayment = async (paymentId, amount = null, notes = '') => {
+export const refundPayment = async (paymentId, amount = null, notes = "") => {
   try {
     const razorpayInstance = getRazorpayInstance();
     if (!razorpayInstance) {
-      throw new Error('Razorpay not configured. Please set RAZORPAY_KEY_ID and RAZORPAY_KEY_SECRET environment variables.');
+      throw new Error(
+        "Razorpay not configured. Please set RAZORPAY_KEY_ID and RAZORPAY_KEY_SECRET environment variables."
+      );
     }
-    
+
     const refundData = {
       payment_id: paymentId,
       notes: notes,
@@ -164,10 +177,13 @@
       refundData.amount = amount;
     }
 
-    const refund = await razorpayInstance.payments.refund(paymentId, refundData);
+    const refund = await razorpayInstance.payments.refund(
+      paymentId,
+      refundData
+    );
     return refund;
   } catch (error) {
-    console.error('Error processing refund:', error);
+    console.error("Error processing refund:", error);
     throw new Error(`Failed to process refund: ${error.message}`);
   }
 };
