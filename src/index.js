import dotenv from "dotenv";
dotenv.config();
import express from "express";
import cors from "cors";
import helmet from "helmet";
import morgan from "morgan";
import rateLimit from "express-rate-limit";
import cookieParser from "cookie-parser";
import { PrismaClient } from "@prisma/client";

import { authRouter } from "./routes/auth.js";
import { coursesRouter } from "./routes/courses.js";
import { purchasesRouter } from "./routes/purchases.js";
import { webinarsRouter } from "./routes/webinars.js";
import { announcementsRouter } from "./routes/announcements.js";
import { testimonialsRouter } from "./routes/testimonials.js";
import { youtubeVideosRouter } from "./routes/youtubeVideos.js";
import { adminRouter } from "./routes/admin.js";
import { meRouter } from "./routes/me.js";
import { courseContentRouter } from "./routes/courseContent.js";

import { requireAuth, requireAdmin } from "./middleware/auth.js";
import { getRazorpayStatus } from "./services/razorpay.js";

const app = express();

//Push to DO
const prisma = new PrismaClient({
  log:
    process.env.NODE_ENV === "development"
      ? ["query", "info", "warn", "error"]
      : ["error"],
  datasources: {
    db: {
      url: process.env.DATABASE_URL,
    },
  },
});

// Initialize server after database connection
async function startServer() {
  try {
    console.log("🔄 Starting server initialization...");
    console.log(`📋 Environment: ${process.env.NODE_ENV || "development"}`);
    console.log(`🔌 Port: ${process.env.PORT || 4000}`);

    // Test database connection
    await prisma.$connect();
    console.log("✅ Database connected successfully");

    // Setup Express middleware
    app.use(helmet());
    app.use(express.json({ limit: "1mb" }));
    app.use(morgan("dev"));
    app.use(cookieParser());
    app.use(
      cors({
        origin: [
          "http://localhost:5173",
          "http://localhost:5174",
          "https://admin.bengalcodingacademy.com",
          "https://bengalcodingacademy.com",
          "https://www.bengalcodingacademy.com",
        ],
        credentials: true,
        methods: ["GET", "POST", "PUT", "DELETE", "OPTIONS"],
        allowedHeaders: ["Content-Type", "Authorization", "X-Requested-With"],
      })
    );
    app.use(rateLimit({ windowMs: 60 * 1000, max: 120 }));

    // Simple root endpoint for basic connectivity test
    app.get("/", (req, res) => {
      res.json({
        message: "Bengal Coding Academy API Server",
        status: "running",
        timestamp: new Date().toISOString(),
        version: "1.0.0",
      });
    });

    // Handle favicon requests to prevent 404s
    app.get("/favicon.ico", (req, res) => {
      res.status(204).end();
    });

    // Handle common bot requests
    app.get("/ads.txt", (req, res) => {
      res.status(204).end();
    });

    app.get("/app-ads.txt", (req, res) => {
      res.status(204).end();
    });

    app.get("/sellers.json", (req, res) => {
      res.status(204).end();
    });

<<<<<<< HEAD
<<<<<<< Updated upstream
=======
    // Razorpay status endpoint for debugging
    app.get("/api/razorpay/status", (req, res) => {
      try {
        const status = getRazorpayStatus();
        res.json({
          success: true,
          ...status,
          timestamp: new Date().toISOString()
        });
      } catch (error) {
        res.status(500).json({
          success: false,
          error: error.message,
          timestamp: new Date().toISOString()
        });
      }
    });


>>>>>>> Stashed changes
=======

>>>>>>> 642cac07
    app.get("/api/health", async (req, res) => {
      try {
        console.log("Sauvik Chatterjee");

        // Test database connection
        await prisma.$connect();
        const userCount = await prisma.user.count();
        const adminCount = await prisma.user.count({
          where: { role: "ADMIN" },
        });

        res.json({
          ok: true,
          time: new Date().toISOString(),
          database: "connected",
          adminCount,
          userCount,
          env: process.env.NODE_ENV || "development",
          prismaStatus: prisma ? "INITIALIZED" : "NOT_INITIALIZED",
          razorpay: getRazorpayStatus(),
        });
      } catch (error) {
        console.error("Health check failed:", error);
        res.status(500).json({
          ok: false,
          time: new Date().toISOString(),
          error: error.message,
          database: "disconnected",
          prismaStatus: prisma ? "INITIALIZED" : "NOT_INITIALIZED",
        });
      }
    });

    // Test endpoint to check Prisma client
    app.get("/api/test-prisma", async (req, res) => {
      try {
        console.log("Testing Prisma client...");
        console.log("Prisma client exists:", prisma ? "YES" : "NO");

        if (!prisma) {
          return res.status(500).json({ error: "Prisma client is undefined" });
        }

        await prisma.$connect();
        const userCount = await prisma.user.count();
        const adminCount = await prisma.user.count({
          where: { role: "ADMIN" },
        });

        res.json({
          success: true,
          prismaClient: "available",
          userCount,
          adminCount,
          message: "Prisma client is working correctly",
        });
      } catch (error) {
        console.error("Prisma test failed:", error);
        res.status(500).json({
          error: error.message,
          prismaClient: prisma ? "available" : "undefined",
        });
      }
    });

    app.use("/api/auth", authRouter(prisma));
    app.use("/api/courses", coursesRouter(prisma));
    app.use("/api/purchases", requireAuth, purchasesRouter(prisma));
    app.use("/api/webinars", webinarsRouter(prisma));
    app.use("/api/announcements", announcementsRouter(prisma));
    app.use("/api/testimonials", testimonialsRouter(prisma));
    app.use("/api/youtube-videos", youtubeVideosRouter(prisma));
    app.use("/api/me", meRouter(prisma));
    app.use("/api/course-content", requireAuth, courseContentRouter(prisma));

    // Admin scoped
    app.use("/api/admin", requireAuth, requireAdmin, adminRouter(prisma));

    // Global error handler
    // eslint-disable-next-line no-unused-vars
    app.use((err, req, res, next) => {
      console.error(err);
      const status = err.status || 500;
      res
        .status(status)
        .json({ error: err.message || "Internal Server Error" });
    });

    const port = process.env.PORT || 4000;
    const server = app.listen(port, "0.0.0.0", () => {
      console.log(`🚀 Server running on port ${port}`);
      console.log(`🌐 Server accessible at http://localhost:${port}`);
      console.log(
        `📊 Health check available at http://localhost:${port}/api/health`
      );
    });

    // Graceful shutdown
    process.on("SIGINT", async () => {
      console.log("🔄 Shutting down gracefully...");
      await prisma.$disconnect();
      server.close(() => {
        console.log("✅ Server closed");
        process.exit(0);
      });
    });

    process.on("SIGTERM", async () => {
      console.log("🔄 Shutting down gracefully...");
      await prisma.$disconnect();
      server.close(() => {
        console.log("✅ Server closed");
        process.exit(0);
      });
    });
  } catch (error) {
    console.error("❌ Server startup failed:", error);
    console.error("Error details:", error.message);
    process.exit(1);
  }
}

// Start the server
startServer();<|MERGE_RESOLUTION|>--- conflicted
+++ resolved
@@ -97,9 +97,6 @@
       res.status(204).end();
     });
 
-<<<<<<< HEAD
-<<<<<<< Updated upstream
-=======
     // Razorpay status endpoint for debugging
     app.get("/api/razorpay/status", (req, res) => {
       try {
@@ -118,11 +115,6 @@
       }
     });
 
-
->>>>>>> Stashed changes
-=======
-
->>>>>>> 642cac07
     app.get("/api/health", async (req, res) => {
       try {
         console.log("Sauvik Chatterjee");
